--- conflicted
+++ resolved
@@ -10,7 +10,6 @@
 $ pip3 install json5
 ```
 
-<<<<<<< HEAD
 ### Install numba
 
 ```
@@ -21,10 +20,4 @@
 
 ```
 $ pip3 install pandas
-=======
-### Install numba (jit)
-
-```
-$ pip3 install numba
->>>>>>> a5731dc4
 ```