--- conflicted
+++ resolved
@@ -1,9 +1,4 @@
 __all__ = ['random_request']
 
-
 def __dir__():
-<<<<<<< HEAD
-    return 'random_request'
-=======
-    return sorted(__all__)
->>>>>>> 9c4dd2a1
+    return sorted(__all__)