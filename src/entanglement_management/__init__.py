__all__ = ['entanglement_protocol', 'generation', 'purification', 'swapping']
<<<<<<< HEAD


def __dir__():
    return ('entanglement_protocol', 'generation', 'purification', 'swapping')
=======

def __dir__():
    return sorted(__all__)
>>>>>>> 9c4dd2a1
<|MERGE_RESOLUTION|>--- conflicted
+++ resolved
@@ -1,11 +1,4 @@
 __all__ = ['entanglement_protocol', 'generation', 'purification', 'swapping']
-<<<<<<< HEAD
-
 
 def __dir__():
-    return ('entanglement_protocol', 'generation', 'purification', 'swapping')
-=======
-
-def __dir__():
-    return sorted(__all__)
->>>>>>> 9c4dd2a1
+    return sorted(__all__)