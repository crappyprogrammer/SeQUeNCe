--- conflicted
+++ resolved
@@ -3,11 +3,6 @@
 
 import numpy
 import json5
-<<<<<<< HEAD
-=======
-import pandas as pd
-import copy
->>>>>>> a3ce994a
 
 import encoding
 from process import Process
@@ -457,7 +452,6 @@
             receiver.get(photon)
 
 
-<<<<<<< HEAD
 class BSM(Entity):
     def __init__(self, name, timeline, **kwargs):
         Entity.__init__(self, name, timeline)
@@ -520,32 +514,32 @@
             random_num = numpy.random.random_sample()
             if random_num < 0.125:
                 # project to |\phi_0> = |01> - |10>
-                # |\phi_1> ---> - \beta |0> + \alpha |1>
+                # |\phi_0> ---> - \beta |0> + \alpha |1>
                 # |e> at d0, |l> at d1
                 # TODO: change photons quantum state
                 another_photon = get_another_photon(self.signal_photon)
                 another_photon.entangled_photons = [another_photon]
-                another_photon.quantum_state = [-target_photon.quantum_state[1], target_photon.quantum_state[0]]
-
-                process = Process(self.detectors[0], "get", [self.target_photon])
+                another_photon.quantum_state = [-self.target_photon.quantum_state[1], self.target_photon.quantum_state[0]]
+
+                process = Process(self.detectors[0], "get", [])
                 event = Event(int(round(early_time)), process)
                 self.timeline.schedule(event)
-                process = Process(self.detectors[1], "get", [self.signal_photon])
+                process = Process(self.detectors[1], "get", [])
                 event = Event(int(round(late_time)), process)
                 self.timeline.schedule(event)
 
             elif random_num < 0.25:
                 # project to |\phi_0> = |01> - |10>
-                # |\phi_1> ---> - \beta |0> + \alpha |1>
+                # |\phi_0> ---> - \beta |0> + \alpha |1>
                 # |l> at d0, |e> at d1
                 another_photon = get_another_photon(self.signal_photon)
                 another_photon.entangled_photons = [another_photon]
-                another_photon.quantum_state = [-target_photon.quantum_state[1], target_photon.quantum_state[0]]
-
-                process = Process(self.detectors[0], "get", [self.target_photon])
+                another_photon.quantum_state = [-self.target_photon.quantum_state[1], self.target_photon.quantum_state[0]]
+
+                process = Process(self.detectors[0], "get", [])
                 event = Event(int(round(late_time)), process)
                 self.timeline.schedule(event)
-                process = Process(self.detectors[1], "get", [self.signal_photon])
+                process = Process(self.detectors[1], "get", [])
                 event = Event(int(round(early_time)), process)
                 self.timeline.schedule(event)
 
@@ -555,12 +549,12 @@
                 # |e>, |l> at d0
                 another_photon = get_another_photon(self.signal_photon)
                 another_photon.entangled_photons = [another_photon]
-                another_photon.quantum_state = [target_photon.quantum_state[1], target_photon.quantum_state[0]]
-
-                process = Process(self.detectors[0], "get", [self.target_photon])
+                another_photon.quantum_state = [self.target_photon.quantum_state[1], self.target_photon.quantum_state[0]]
+
+                process = Process(self.detectors[0], "get", [])
                 event = Event(int(round(late_time)), process)
                 self.timeline.schedule(event)
-                process = Process(self.detectors[0], "get", [self.signal_photon])
+                process = Process(self.detectors[0], "get", [])
                 event = Event(int(round(early_time)), process)
                 self.timeline.schedule(event)
 
@@ -570,12 +564,12 @@
                 # |e>, |l> at d1
                 another_photon = get_another_photon(self.signal_photon)
                 another_photon.entangled_photons = [another_photon]
-                another_photon.quantum_state = [target_photon.quantum_state[1], target_photon.quantum_state[0]]
-
-                process = Process(self.detectors[1], "get", [self.target_photon])
+                another_photon.quantum_state = [self.target_photon.quantum_state[1], self.target_photon.quantum_state[0]]
+
+                process = Process(self.detectors[1], "get", [])
                 event = Event(int(round(late_time)), process)
                 self.timeline.schedule(event)
-                process = Process(self.detectors[1], "get", [self.signal_photon])
+                process = Process(self.detectors[1], "get", [])
                 event = Event(int(round(early_time)), process)
                 self.timeline.schedule(event)
 
@@ -636,7 +630,8 @@
             # TODO: polariation
             pass
         return bsm_res
-=======
+
+
 class SPDCLens(Entity):
     def __init__(self, name, timeline, **kwargs):
         Entity.__init__(self, name, timeline)
@@ -700,7 +695,6 @@
 
     def assign_another_receiver(self, receiver):
         self.another_receiver = receiver
->>>>>>> a3ce994a
 
 
 class Node(Entity):
