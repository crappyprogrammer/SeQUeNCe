--- conflicted
+++ resolved
@@ -1,9 +1,4 @@
-__all__ = "encoding", "quantum_state", "log"
-
+__all__ = ['encoding', 'quantum_state', 'log']
 
 def __dir__():
-<<<<<<< HEAD
-    return 'encoding', 'log', 'quantum_state'
-=======
-    return sorted(__all__)
->>>>>>> 9c4dd2a1
+    return sorted(__all__)